--- conflicted
+++ resolved
@@ -1,11 +1,7 @@
 Package: ggalt
 Title: Extra Coordinate Systems, 'Geoms', Statistical Transformations, Scales
     and Fonts for 'ggplot2'
-<<<<<<< HEAD
 Version: 0.6.1
-=======
-Version: 0.6.0
->>>>>>> 74e29f60
 Maintainer: Bob Rudis <bob@rud.is>
 Authors@R: c(
       person("Bob", "Rudis", email = "bob@rud.is", role = c("aut", "cre"), 
